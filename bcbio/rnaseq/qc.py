"""Run Broad's RNA-SeqQC tool and handle reporting of useful summary metrics.
"""

import csv
import os
from random import shuffle
from itertools import ifilter
import pysam

# Provide transition period to install via upgrade with conda
try:
    import pandas as pd
    import statsmodels.formula.api as sm
except ImportError:
    pd, sm = None, None

from bcbio import bam
from bcbio import utils
from bcbio.pipeline import config_utils
from bcbio.provenance import do
from bcbio.utils import safe_makedir, file_exists
from bcbio.log import logger


class RNASeQCRunner(object):
    """
    Runs the Broad's RNA-SeQC tool:
    https://confluence.broadinstitute.org/display/CGATools/RNA-SeQC

    """
    def __init__(self, rnaseqc_path, bwa_path=None, jvm_opts=None):
        self._jvm_opts = " ".join(jvm_opts) if jvm_opts else "-Xms2g -Xmx4g"
        self._bwa_path = bwa_path if bwa_path else "bwa"
        self._rnaseqc_path = rnaseqc_path
        self._base_cmd = ("java -jar {jvm_opts} {rnaseqc_path} -n 1000 -s "
                          "{sample_file} -t {gtf_file} "
                          "-r {ref_file} -o {out_dir} -BWArRNA {rna_file} "
                          "-bwa {bwa_path} -ttype 2")

    def run(self, sample_file, ref_file, rna_file, gtf_file, out_dir,
            single_end=False):
        if single_end:
            self._base_cmd += " -singleEnd"
        cmd = self._base_cmd.format(rnaseqc_path=self._rnaseqc_path,
                                    bwa_path=self._bwa_path,
                                    jvm_opts=self._jvm_opts, **locals())
        do.run(cmd, "RNASeqQC on %s." % sample_file, None)


def rnaseqc_runner_from_config(config):
    """
    get a runner for Broad's RNA-SeQC tool using a bcbio-nextgen config dict to
    configure it
    """
    resources = config_utils.get_resources("rnaseqc", config)
    jvm_opts = resources.get("jvm_opts", ["-Xms750m", "-Xmx2g"])
    bwa_path = config_utils.get_program("bwa", config)
    rnaseqc_dir = config_utils.get_program("rnaseqc", config, "dir")
    rnaseqc_path = config_utils.get_jar("RNA-SeQC", rnaseqc_dir)
    return RNASeQCRunner(rnaseqc_path, bwa_path, jvm_opts)


def sample_summary(bam_file, data, out_dir):
    """Run RNA-SeQC on a single RNAseq sample, writing to specified output directory.
    """
    metrics_file = os.path.join(out_dir, "metrics.tsv")
    if not file_exists(metrics_file):
        config = data["config"]
        ref_file = data["sam_ref"]
        genome_dir = os.path.dirname(os.path.dirname(ref_file))
        gtf_file = config_utils.get_transcript_gtf(genome_dir)
        rna_file = config_utils.get_rRNA_sequence(genome_dir)
        sample_file = os.path.join(safe_makedir(out_dir), "sample_file.txt")
        _write_sample_id_file(data, bam_file, sample_file)
        runner = rnaseqc_runner_from_config(config)
        bam.index(bam_file, config)
        single_end = bam.is_paired(bam_file)
        runner.run(sample_file, ref_file, rna_file, gtf_file, out_dir, single_end)
    return _parse_rnaseqc_metrics(metrics_file, data["name"][-1])


def _write_sample_id_file(data, bam_file, out_file):
    HEADER = "\t".join(["Sample ID", "Bam File", "Notes"]) + "\n"
    sample_ids = ["\t".join([data["rgnames"]["pu"], bam_file, data["description"]])]
    with open(out_file, "w") as out_handle:
        out_handle.write(HEADER)
        for sample_id in sample_ids:
            out_handle.write(sample_id + "\n")
    return out_file

# ## Parsing

def _parse_rnaseqc_metrics(metrics_file, sample_name):
    """Parse RNA-SeQC tab delimited metrics file.
    """
    out = {}
    want = set(["Genes Detected", "Transcripts Detected",
                "Mean Per Base Cov.", "Estimated Library Size", "Fragment Length Mean",
                "Exonic Rate", "Intergenic Rate", "Intronic Rate",
                "Mapped", "Mapping Rate", "Duplication Rate of Mapped",
                "rRNA", "rRNA rate"])
    with open(metrics_file) as in_handle:
        reader = csv.reader(in_handle, dialect="excel-tab")
        header = reader.next()
        for metrics in reader:
            if metrics[1] == sample_name:
                for name, val in zip(header, metrics):
                    if name in want:
                        out[name] = val
    return out


def starts_by_depth(bam_file, sample_size=None):
    """
    Return a set of x, y points where x is the number of reads sequenced and
    y is the number of unique start sites identified
    If sample size < total reads in a file the file will be downsampled.
    """
<<<<<<< HEAD
    binsize = _count_reads_in_bamfile(bam_file) / 100
=======
    binsize = (_count_reads_in_bamfile(bam_file) / 100) + 1
>>>>>>> 33c3f21d
    seen_starts = set()
    counted = 0
    num_reads = []
    starts = []
    buffer = []
    with bam.open_samfile(bam_file) as samfile:
        # unmapped reads should not be counted
        filtered = ifilter(lambda x: not x.is_unmapped, samfile)
        def read_parser(read):
            return ":".join([str(read.tid), str(read.pos)])
        # if no sample size is set, use the whole file
        if not sample_size:
            samples = map(read_parser, filtered)
        else:
            samples = utils.reservoir_sample(filtered, sample_size, read_parser)
<<<<<<< HEAD
            shuffle(samples)
=======
        shuffle(samples)
>>>>>>> 33c3f21d
        for read in samples:
            counted += 1
            buffer.append(read)
            if counted % binsize == 0:
                seen_starts.update(buffer)
                buffer = []
                num_reads.append(counted)
                starts.append(len(seen_starts))
        seen_starts.update(buffer)
        num_reads.append(counted)
        starts.append(len(seen_starts))
    return pd.DataFrame({"reads": num_reads, "starts": starts})


def estimate_library_complexity(df, algorithm="RNA-seq"):
    DEFAULT_CUTOFFS = {"RNA-seq": (0.25, 0.40)}
    cutoffs = DEFAULT_CUTOFFS[algorithm]
    model = sm.ols(formula="starts ~ reads", data=df)
    fitted = model.fit()
    slope = fitted.params["reads"]
    if slope <= cutoffs[0]:
        complexity = "LOW"
    elif slope <= cutoffs[1]:
        complexity = "MEDIUM"
    else:
        complexity = "HIGH"
    d = {"unique_start_per_read": float(slope),
         "complexity": complexity}
    return d

def _count_reads_in_bamfile(bam_file):
    return int(pysam.view("-c", bam_file)[0].strip())<|MERGE_RESOLUTION|>--- conflicted
+++ resolved
@@ -19,7 +19,6 @@
 from bcbio.pipeline import config_utils
 from bcbio.provenance import do
 from bcbio.utils import safe_makedir, file_exists
-from bcbio.log import logger
 
 
 class RNASeQCRunner(object):
@@ -116,11 +115,7 @@
     y is the number of unique start sites identified
     If sample size < total reads in a file the file will be downsampled.
     """
-<<<<<<< HEAD
-    binsize = _count_reads_in_bamfile(bam_file) / 100
-=======
     binsize = (_count_reads_in_bamfile(bam_file) / 100) + 1
->>>>>>> 33c3f21d
     seen_starts = set()
     counted = 0
     num_reads = []
@@ -136,11 +131,7 @@
             samples = map(read_parser, filtered)
         else:
             samples = utils.reservoir_sample(filtered, sample_size, read_parser)
-<<<<<<< HEAD
-            shuffle(samples)
-=======
         shuffle(samples)
->>>>>>> 33c3f21d
         for read in samples:
             counted += 1
             buffer.append(read)
